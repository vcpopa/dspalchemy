name: Pytest
on:
  - push

jobs:
  test:
    runs-on: ${{ matrix.os }}
    strategy:
      matrix:
        os: [windows-latest,ubuntu-latest]
        python-version: ['3.10']

    steps:
<<<<<<< HEAD
      - name: Checkout code
        uses: actions/checkout@v2

      - name: Set up Python
        uses: actions/setup-python@v2
        with:
          python-version: '3.10'

      - name: Install dependencies
        run: |
          python -m pip install --upgrade pip
          pip install -r requirements.txt

      - name: Run pytest
        run: pytest -v
=======
    - uses: actions/checkout@v2
    - name: Set up Python ${{ matrix.python-version }}
      uses: actions/setup-python@v2
      with:
        python-version: ${{ matrix.python-version }}
    - name: Install dependencies
      run: |
        python -m pip install --upgrade pip
        pip install -e .
        
    - name: Testing
      run: pytest .
>>>>>>> b819292f
<|MERGE_RESOLUTION|>--- conflicted
+++ resolved
@@ -11,7 +11,7 @@
         python-version: ['3.10']
 
     steps:
-<<<<<<< HEAD
+
       - name: Checkout code
         uses: actions/checkout@v2
 
@@ -26,18 +26,4 @@
           pip install -r requirements.txt
 
       - name: Run pytest
-        run: pytest -v
-=======
-    - uses: actions/checkout@v2
-    - name: Set up Python ${{ matrix.python-version }}
-      uses: actions/setup-python@v2
-      with:
-        python-version: ${{ matrix.python-version }}
-    - name: Install dependencies
-      run: |
-        python -m pip install --upgrade pip
-        pip install -e .
-        
-    - name: Testing
-      run: pytest .
->>>>>>> b819292f
+        run: pytest -v